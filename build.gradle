--- conflicted
+++ resolved
@@ -26,13 +26,8 @@
         bouncycastleVersion = "1.82"
         commonMarkVersion = "0.26.0"
         flywayDbVersion = "11.7.2" // Only used by the plugin, keep in sync with spring-boot from time to time
-<<<<<<< HEAD
-        jnaVersion = "5.17.0"
+        jnaVersion = "5.18.0"
         jpackageVersion = "1.7.6"
-=======
-        jnaVersion = "5.18.0"
-        jpackageVersion = "1.7.5"
->>>>>>> 5e87832a
         jsonPatchVersion = "1.13"
         jsoupVersion = "1.21.2"
         junitVersion = "5.13.4"
